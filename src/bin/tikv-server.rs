--- conflicted
+++ resolved
@@ -38,10 +38,6 @@
 extern crate prometheus;
 extern crate sys_info;
 extern crate futures;
-<<<<<<< HEAD
-extern crate futures_cpupool;
-=======
->>>>>>> b3cc787c
 extern crate tokio_core;
 #[cfg(test)]
 extern crate tempdir;
@@ -70,18 +66,10 @@
 use tikv::util::logger::{self, StderrLogger};
 use tikv::util::file_log::RotatingFileLogger;
 use tikv::util::transport::SendCh;
-<<<<<<< HEAD
 use tikv::server::{DEFAULT_LISTENING_ADDR, DEFAULT_CLUSTER_ID, Server, Node, Config,
                    create_raft_storage};
 use tikv::server::transport::ServerRaftStoreRouter;
 use tikv::server::PdStoreAddrResolver;
-=======
-use tikv::server::{DEFAULT_LISTENING_ADDR, DEFAULT_CLUSTER_ID, ServerChannel, Server, Node,
-                   Config, create_event_loop, create_raft_storage, Msg};
-use tikv::server::{ServerTransport, ServerRaftStoreRouter};
-use tikv::server::transport::RaftStoreRouter;
-use tikv::server::{PdStoreAddrResolver, StoreAddrResolver};
->>>>>>> b3cc787c
 use tikv::raftstore::store::{self, SnapManager};
 use tikv::pd::{RpcClient, PdClient};
 use tikv::raftstore::store::keys::region_raft_prefix_len;
@@ -891,27 +879,12 @@
         panic!("failed to start storage, error = {:?}", e);
     }
 
-<<<<<<< HEAD
     // Run server.
     server.start(&cfg).unwrap_or_else(|err| exit_with_err(format!("{:?}", err)));
     signal_handler::handle_signal(engine, backup_path);
 
     // Stop.
     server.stop().unwrap_or_else(|err| exit_with_err(format!("{:?}", err)));
-=======
-    let server_chan = ServerChannel {
-        raft_router: raft_router,
-        snapshot_status_sender: node.get_snapshot_status_sender(),
-    };
-    let svr = Server::new(&mut event_loop,
-                          &cfg,
-                          store,
-                          server_chan,
-                          resolver,
-                          snap_mgr)
-        .unwrap_or_else(|err| exit_with_err(format!("{:?}", err)));
-    start_server(svr, event_loop, engine, backup_path);
->>>>>>> b3cc787c
     node.stop().unwrap_or_else(|err| exit_with_err(format!("{:?}", err)));
 }
 
