// Copyright 2017 PingCAP, Inc.
//
// Licensed under the Apache License, Version 2.0 (the "License");
// you may not use this file except in compliance with the License.
// You may obtain a copy of the License at
//
//     http://www.apache.org/licenses/LICENSE-2.0
//
// Unless required by applicable law or agreed to in writing, software
// distributed under the License is distributed on an "AS IS" BASIS,
// See the License for the specific language governing permissions and
// limitations under the License.


use std::sync::Arc;
use std::sync::mpsc::Sender;
use std::fmt::{self, Debug, Display, Formatter};
use std::collections::VecDeque;

use rocksdb::{DB, WriteBatch, Writable};
use uuid::Uuid;
use protobuf::RepeatedField;

use kvproto::metapb::{Peer as PeerMeta, Region};
use kvproto::eraftpb::{Entry, EntryType, ConfChange, ConfChangeType};
use kvproto::raft_serverpb::{RaftApplyState, RaftTruncatedState, PeerState};
use kvproto::raft_cmdpb::{RaftCmdRequest, RaftCmdResponse, ChangePeerRequest, CmdType,
                          AdminCmdType, Request, Response, AdminRequest, AdminResponse};

use util::worker::Runnable;
use util::{SlowTimer, rocksdb, escape};
use util::collections::{HashMap, HashMapEntry as MapEntry};
use storage::{CF_LOCK, CF_RAFT};
use raftstore::{Result, Error};
use raftstore::store::{Store, cmd_resp, keys, util};
use raftstore::store::msg::Callback;
use raftstore::store::engine::{Snapshot, Peekable, Mutable};
use raftstore::store::peer_storage::{self, write_initial_state, write_peer_state, compact_raft_log};
use raftstore::store::peer::{parse_data_at, check_epoch, Peer, ProposalBatch};
use raftstore::store::metrics::*;

const WRITE_BATCH_MAX_KEYS: usize = 128;

pub struct PendingCmd {
    pub uuid: Uuid,
    pub term: u64,
    pub cb: Option<Callback>,
}

impl PendingCmd {
    fn new(uuid: Uuid, term: u64, cb: Callback) -> PendingCmd {
        PendingCmd {
            uuid: uuid,
            term: term,
            cb: Some(cb),
        }
    }
}

impl Drop for PendingCmd {
    fn drop(&mut self) {
        if self.cb.is_some() {
            panic!("callback of pending command {} is leak.", self.uuid);
        }
    }
}

impl Debug for PendingCmd {
    fn fmt(&self, f: &mut Formatter) -> fmt::Result {
        write!(f,
               "PendingCmd [uuid: {}, term: {}, has_cb: {}]",
               self.uuid,
               self.term,
               self.cb.is_some())
    }
}

#[derive(Default, Debug)]
pub struct PendingCmdQueue {
    normals: VecDeque<PendingCmd>,
    conf_change: Option<PendingCmd>,
}

impl PendingCmdQueue {
    fn pop_normal(&mut self, term: u64) -> Option<PendingCmd> {
        self.normals.pop_front().and_then(|cmd| {
            if cmd.term > term {
                self.normals.push_front(cmd);
                return None;
            }
            Some(cmd)
        })
    }

    fn append_normal(&mut self, cmd: PendingCmd) {
        self.normals.push_back(cmd);
    }

    fn take_conf_change(&mut self) -> Option<PendingCmd> {
        // conf change will not be affected when changing between follower and leader,
        // so there is no need to check term.
        self.conf_change.take()
    }

    // TODO: seems we don't need to seperate conf change from normal entries.
    fn set_conf_change(&mut self, cmd: PendingCmd) {
        self.conf_change = Some(cmd);
    }
}

#[derive(Default, Debug)]
pub struct ChangePeer {
    pub conf_change: ConfChange,
    pub peer: PeerMeta,
    pub region: Region,
}

#[derive(Debug)]
pub enum ExecResult {
    ChangePeer(ChangePeer),
    CompactLog {
        state: RaftTruncatedState,
        first_index: u64,
    },
    SplitRegion {
        left: Region,
        right: Region,
        right_derive: bool,
    },
    ComputeHash {
        region: Region,
        index: u64,
        snap: Snapshot,
    },
    VerifyHash { index: u64, hash: Vec<u8> },
}

struct ApplyContext {
    pub wb: Option<WriteBatch>,
    pub cbs: Vec<(Callback, RaftCmdResponse)>,
    pub wb_last_bytes: u64,
    pub wb_last_keys: u64,
}

impl ApplyContext {
    fn new() -> ApplyContext {
        ApplyContext {
            wb: Some(WriteBatch::new()),
            cbs: vec![],
            wb_last_bytes: 0,
            wb_last_keys: 0,
        }
    }

    pub fn wb_mut(&mut self) -> &mut WriteBatch {
        self.wb.as_mut().unwrap()
    }

    pub fn wb_ref(&self) -> &WriteBatch {
        self.wb.as_ref().unwrap()
    }

    pub fn mark_last_bytes_and_keys(&mut self) {
        self.wb_last_bytes = self.wb_ref().data_size() as u64;
        self.wb_last_keys = self.wb_ref().count() as u64;
    }

    pub fn delta_bytes(&self) -> u64 {
        self.wb_ref().data_size() as u64 - self.wb_last_bytes
    }

    pub fn delta_keys(&self) -> u64 {
        self.wb_ref().count() as u64 - self.wb_last_keys
    }
}

impl Drop for ApplyContext {
    fn drop(&mut self) {
        if !self.cbs.is_empty() {
            panic!("callback of apply context is leak");
        }
    }
}

/// Call the callback of `cmd` that the region is removed.
fn notify_region_removed(region_id: u64, peer_id: u64, mut cmd: PendingCmd) {
    notify_req_region_removed(region_id, peer_id, cmd.uuid, cmd.cb.take().unwrap());
}

pub fn notify_req_region_removed(region_id: u64, peer_id: u64, uuid: Uuid, cb: Callback) {
    let region_not_found = Error::RegionNotFound(region_id);
    let mut resp = cmd_resp::new_error(region_not_found);
    cmd_resp::bind_uuid(&mut resp, uuid);
    debug!("[region {}] {} is removed, notify {}.",
           region_id,
           peer_id,
           uuid);
    cb(resp);
}

/// Call the callback of `cmd` when it can not be processed further.
fn notify_stale_command(tag: &str, term: u64, mut cmd: PendingCmd) {
    notify_stale_req(tag, term, cmd.uuid, cmd.cb.take().unwrap())
}

fn gen_stale_req(tag: &str, uuid: Uuid, term: u64) -> RaftCmdResponse {
    info!("{} command {} is stale, skip", tag, uuid);
    cmd_resp::err_resp(Error::StaleCommand, uuid, term)
}

pub fn notify_stale_req(tag: &str, term: u64, uuid: Uuid, cb: Callback) {
    let resp = gen_stale_req(tag, uuid, term);
    cb(resp);
}

fn should_flush_to_engine(cmd: &RaftCmdRequest, wb_keys: usize) -> bool {
    // When encounter ComputeHash cmd, we must flush the write batch to engine immediately.
    if cmd.has_admin_request() &&
       cmd.get_admin_request().get_cmd_type() == AdminCmdType::ComputeHash {
        return true;
    }

    // When write batch contains more than `recommended` keys, flush the batch to engine.
    if wb_keys >= WRITE_BATCH_MAX_KEYS {
        return true;
    }

    false
}

#[derive(Debug)]
pub struct ApplyDelegate {
    // peer_id
    id: u64,
    // peer_tag, "[region region_id] peer_id"
    tag: String,
    engine: Arc<DB>,
    region: Region,
    // if we remove ourself in ChangePeer remove, we should set this flag, then
    // any following committed logs in same Ready should be applied failed.
    pending_remove: bool,
    apply_state: RaftApplyState,
    applied_index_term: u64,
    term: u64,
    pending_cmds: PendingCmdQueue,
    metrics: ApplyMetrics,
}

impl ApplyDelegate {
    pub fn region_id(&self) -> u64 {
        self.region.get_id()
    }

    pub fn id(&self) -> u64 {
        self.id
    }

    fn from_peer(peer: &Peer) -> ApplyDelegate {
        let reg = Registration::new(peer);
        ApplyDelegate::from_registration(peer.engine(), reg)
    }

    fn from_registration(db: Arc<DB>, reg: Registration) -> ApplyDelegate {
        ApplyDelegate {
            id: reg.id,
            tag: format!("[region {}] {}", reg.region.get_id(), reg.id),
            engine: db,
            region: reg.region,
            pending_remove: false,
            apply_state: reg.apply_state,
            applied_index_term: reg.applied_index_term,
            term: reg.term,
            pending_cmds: Default::default(),
            metrics: Default::default(),
        }
    }

    fn handle_raft_committed_entries(&mut self,
                                     apply_ctx: &mut ApplyContext,
                                     committed_entries: Vec<Entry>)
                                     -> Vec<ExecResult> {
        if committed_entries.is_empty() {
            return vec![];
        }
        // If we send multiple ConfChange commands, only first one will be proposed correctly,
        // others will be saved as a normal entry with no data, so we must re-propose these
        // commands again.
        let t = SlowTimer::new();
        let mut results = vec![];
        let committed_count = committed_entries.len();
        for entry in committed_entries {
            if self.pending_remove {
                // This peer is about to be destroyed, skip everything.
                break;
            }

            let expect_index = self.apply_state.get_applied_index() + 1;
            if expect_index != entry.get_index() {
                panic!("{} expect index {}, but got {}",
                       self.tag,
                       expect_index,
                       entry.get_index());
            }

            let res = match entry.get_entry_type() {
                EntryType::EntryNormal => self.handle_raft_entry_normal(apply_ctx, entry),
                EntryType::EntryConfChange => self.handle_raft_entry_conf_change(apply_ctx, entry),
            };

            results.extend(res);
        }

        if !self.pending_remove {
            self.write_apply_state(apply_ctx.wb_mut());
        }

        self.update_metrics(apply_ctx);
        apply_ctx.mark_last_bytes_and_keys();

        slow_log!(t,
                  "{} handle ready {} committed entries",
                  self.tag,
                  committed_count);
        results
    }

<<<<<<< HEAD
    fn handle_raft_entry_normal(&mut self, entry: Entry) -> Vec<ExecResult> {
=======
    fn update_metrics(&mut self, apply_ctx: &ApplyContext) {
        self.metrics.written_bytes += apply_ctx.delta_bytes();
        self.metrics.written_keys += apply_ctx.delta_keys();
    }

    fn write_apply_state(&self, wb: &WriteBatch) {
        rocksdb::get_cf_handle(&self.engine, CF_RAFT)
            .map_err(From::from)
            .and_then(|handle| {
                wb.put_msg_cf(handle,
                              &keys::apply_state_key(self.region.get_id()),
                              &self.apply_state)
            })
            .unwrap_or_else(|e| {
                panic!("{} failed to save apply state to write batch, error: {:?}",
                       self.tag,
                       e);
            });
    }

    fn handle_raft_entry_normal(&mut self,
                                apply_ctx: &mut ApplyContext,
                                entry: Entry)
                                -> Option<ExecResult> {
>>>>>>> 094369ef
        let index = entry.get_index();
        let term = entry.get_term();
        let mut data = entry.get_data();

        if !data.is_empty() {
<<<<<<< HEAD
            let mut res = vec![];
            let (mut data, is_new_version) = ProposalBatch::check_version(data);
            if !is_new_version {
                //let cmd = ProposalBatch::read_old_req(data);
                let cmd = parse_data_at(data, index, &self.tag);
                if let Some(exec_res) = self.process_raft_cmd(index, term, cmd) {
                    res.push(exec_res);
                }
            } else {
                while !data.is_empty() {
                    let (left, cmd) = ProposalBatch::read_req(data);
                    if let Some(exec_res) = self.process_raft_cmd(index, term, cmd) {
                        res.push(exec_res);
                    }
                    data = left;
                }
            }
            return res;
=======
            let cmd = parse_data_at(data, index, &self.tag);

            if should_flush_to_engine(&cmd, apply_ctx.wb_ref().count()) {
                self.write_apply_state(apply_ctx.wb_mut());

                self.update_metrics(apply_ctx);

                // flush to engine
                self.engine
                    .write(apply_ctx.wb.take().unwrap())
                    .unwrap_or_else(|e| {
                        panic!("{} failed to write to engine, error: {:?}", self.tag, e)
                    });

                // call callback
                for (cb, resp) in apply_ctx.cbs.drain(..) {
                    cb(resp);
                }
                apply_ctx.wb = Some(WriteBatch::new());
                apply_ctx.mark_last_bytes_and_keys();
            }

            return self.process_raft_cmd(apply_ctx, index, term, cmd);
>>>>>>> 094369ef
        }

        // when a peer become leader, it will send an empty entry.
        let mut state = self.apply_state.clone();
        state.set_applied_index(index);
        self.apply_state = state;
        self.applied_index_term = term;
        assert!(term > 0);
        while let Some(mut cmd) = self.pending_cmds.pop_normal(term - 1) {
            // apprently, all the callbacks whose term is less than entry's term are stale.
            apply_ctx.cbs
                .push((cmd.cb.take().unwrap(), gen_stale_req(&self.tag, cmd.uuid, cmd.term)));
        }
        vec![]
    }

<<<<<<< HEAD
    fn handle_raft_entry_conf_change(&mut self, entry: Entry) -> Vec<ExecResult> {
=======
    fn handle_raft_entry_conf_change(&mut self,
                                     apply_ctx: &mut ApplyContext,
                                     entry: Entry)
                                     -> Option<ExecResult> {
>>>>>>> 094369ef
        let index = entry.get_index();
        let term = entry.get_term();
        let conf_change: ConfChange = parse_data_at(entry.get_data(), index, &self.tag);
        let cmd = parse_data_at(conf_change.get_context(), index, &self.tag);
<<<<<<< HEAD
        let result = Some(self.process_raft_cmd(index, term, cmd).map_or_else(|| {
            // If failed, tell raft that the config change was aborted.
            ExecResult::ChangePeer(Default::default())
        }, |mut res| {
            if let ExecResult::ChangePeer(ref mut cp) = res {
                cp.conf_change = conf_change;
            } else {
                panic!("{} unexpected result {:?} for conf change {:?} at {}",
                       self.tag,
                       res,
                       conf_change,
                       index);
            }
            res
        }));
        result.map_or_else(|| vec![], |r| vec![r])
=======
        Some(self.process_raft_cmd(apply_ctx, index, term, cmd)
            .map_or_else(|| {
                             // If failed, tell raft that the config change was aborted.
                             ExecResult::ChangePeer(Default::default())
                         },
                         |mut res| {
                if let ExecResult::ChangePeer(ref mut cp) = res {
                    cp.conf_change = conf_change;
                } else {
                    panic!("{} unexpected result {:?} for conf change {:?} at {}",
                           self.tag,
                           res,
                           conf_change,
                           index);
                }
                res
            }))
>>>>>>> 094369ef
    }

    fn find_cb(&mut self, uuid: Uuid, term: u64, cmd: &RaftCmdRequest) -> Option<Callback> {
        if get_change_peer_cmd(cmd).is_some() {
            if let Some(mut cmd) = self.pending_cmds.take_conf_change() {
                if cmd.uuid == uuid {
                    return Some(cmd.cb.take().unwrap());
                } else {
                    notify_stale_command(&self.tag, self.term, cmd);
                }
            }
            return None;
        }
        while let Some(mut head) = self.pending_cmds.pop_normal(term) {
            if head.uuid == uuid {
                return Some(head.cb.take().unwrap());
            }
            // Because of the lack of original RaftCmdRequest, we skip calling
            // coprocessor here.
            // TODO: call coprocessor with uuid instead.
            notify_stale_command(&self.tag, self.term, head);
        }
        None
    }

    fn process_raft_cmd(&mut self,
                        apply_ctx: &mut ApplyContext,
                        index: u64,
                        term: u64,
                        cmd: RaftCmdRequest)
                        -> Option<ExecResult> {
        if index == 0 {
            panic!("{} processing raft command needs a none zero index",
                   self.tag);
        }

        let uuid = util::get_uuid_from_req(&cmd).unwrap();
        let cmd_cb = self.find_cb(uuid, term, &cmd);
        let (mut resp, exec_result) = self.apply_raft_cmd(apply_ctx.wb_mut(), index, term, &cmd);

        debug!("{} applied command with uuid {:?} at log index {}",
               self.tag,
               uuid,
               index);

        let cb = match cmd_cb {
            None => return exec_result,
            Some(cb) => cb,
        };

        // TODO: Involve post apply hook.
        // TODO: if we have exec_result, maybe we should return this callback too. Outer
        // store will call it after handing exec result.
        // Bind uuid here.
        cmd_resp::bind_uuid(&mut resp, uuid);
        cmd_resp::bind_term(&mut resp, self.term);
        apply_ctx.cbs.push((cb, resp));

        exec_result
    }

    // apply operation can fail as following situation:
    //   1. encouter an error that will occur on all store, it can continue
    // applying next entry safely, like stale epoch for example;
    //   2. encouter an error that may not occur on all store, in this case
    // we should try to apply the entry again or panic. Considering that this
    // usually due to disk operation fail, which is rare, so just panic is ok.
    fn apply_raft_cmd(&mut self,
                      wb: &mut WriteBatch,
                      index: u64,
                      term: u64,
                      req: &RaftCmdRequest)
                      -> (RaftCmdResponse, Option<ExecResult>) {
        // if pending remove, apply should be aborted already.
        assert!(!self.pending_remove);

        let mut ctx = self.new_ctx(wb, index, term, req);
        ctx.wb.set_save_point();
        let (resp, exec_result) = self.exec_raft_cmd(&mut ctx).unwrap_or_else(|e| {
            // clear dirty values.
            ctx.wb.rollback_to_save_point().unwrap();
            match e {
                Error::StaleEpoch(..) => info!("{} stale epoch err: {:?}", self.tag, e),
                _ => error!("{} execute raft command err: {:?}", self.tag, e),
            }
            (cmd_resp::new_error(e), None)
        });

        ctx.apply_state.set_applied_index(index);

        self.apply_state = ctx.apply_state;
        self.applied_index_term = term;

        if let Some(ref exec_result) = exec_result {
            match *exec_result {
                ExecResult::ChangePeer(ref cp) => {
                    self.region = cp.region.clone();
                }
                ExecResult::ComputeHash { .. } |
                ExecResult::VerifyHash { .. } |
                ExecResult::CompactLog { .. } => {}
                ExecResult::SplitRegion { ref left, ref right, right_derive } => {
                    if right_derive {
                        self.region = right.clone();
                    } else {
                        self.region = left.clone();
                    }
                    self.metrics.size_diff_hint = 0;
                    self.metrics.delete_keys_hint = 0;
                }
            }
        }

        (resp, exec_result)
    }

    /// Clear all the pending commands.
    ///
    /// Please note that all the pending callbacks will be lost.
    /// Should not do this when dropping a peer in case of possible leak.
    fn clear_pending_commands(&mut self) {
        if !self.pending_cmds.normals.is_empty() {
            info!("{} clear {} commands",
                  self.tag,
                  self.pending_cmds.normals.len());
            while let Some(mut cmd) = self.pending_cmds.normals.pop_front() {
                cmd.cb.take();
            }
        }
        if let Some(mut cmd) = self.pending_cmds.conf_change.take() {
            info!("{} clear pending conf change", self.tag);
            cmd.cb.take();
        }
    }

    fn destroy(&mut self) {
        for cmd in self.pending_cmds.normals.drain(..) {
            notify_region_removed(self.region.get_id(), self.id, cmd);
        }
        if let Some(cmd) = self.pending_cmds.conf_change.take() {
            notify_region_removed(self.region.get_id(), self.id, cmd);
        }
    }

    fn clear_all_commands_as_stale(&mut self) {
        for cmd in self.pending_cmds.normals.drain(..) {
            notify_stale_command(&self.tag, self.term, cmd);
        }
        if let Some(cmd) = self.pending_cmds.conf_change.take() {
            notify_stale_command(&self.tag, self.term, cmd);
        }
    }

    fn new_ctx<'a>(&self,
                   wb: &'a mut WriteBatch,
                   index: u64,
                   term: u64,
                   req: &'a RaftCmdRequest)
                   -> ExecContext<'a> {
        ExecContext {
            snap: Snapshot::new(self.engine.clone()),
            apply_state: self.apply_state.clone(),
            wb: wb,
            req: req,
            index: index,
            term: term,
        }
    }
}

struct ExecContext<'a> {
    snap: Snapshot,
    apply_state: RaftApplyState,
    wb: &'a mut WriteBatch,
    req: &'a RaftCmdRequest,
    index: u64,
    term: u64,
}

// Here we implement all commands.
impl ApplyDelegate {
    // Only errors that will also occur on all other stores should be returned.
    fn exec_raft_cmd(&mut self,
                     ctx: &mut ExecContext)
                     -> Result<(RaftCmdResponse, Option<ExecResult>)> {
        try!(check_epoch(&self.region, ctx.req));
        if ctx.req.has_admin_request() {
            self.exec_admin_cmd(ctx)
        } else {
            // Now we don't care write command outer, so use None.
            self.exec_write_cmd(ctx).and_then(|v| Ok((v, None)))
        }
    }

    fn exec_admin_cmd(&mut self,
                      ctx: &mut ExecContext)
                      -> Result<(RaftCmdResponse, Option<ExecResult>)> {
        let request = ctx.req.get_admin_request();
        let cmd_type = request.get_cmd_type();
        info!("{} execute admin command {:?} at [term: {}, index: {}]",
              self.tag,
              request,
              ctx.term,
              ctx.index);

        let (mut response, exec_result) = try!(match cmd_type {
            AdminCmdType::ChangePeer => self.exec_change_peer(ctx, request),
            AdminCmdType::Split => self.exec_split(ctx, request),
            AdminCmdType::CompactLog => self.exec_compact_log(ctx, request),
            AdminCmdType::TransferLeader => Err(box_err!("transfer leader won't exec")),
            AdminCmdType::ComputeHash => self.exec_compute_hash(ctx, request),
            AdminCmdType::VerifyHash => self.exec_verify_hash(ctx, request),
            AdminCmdType::InvalidAdmin => Err(box_err!("unsupported admin command type")),
        });
        response.set_cmd_type(cmd_type);

        let mut resp = RaftCmdResponse::new();
        resp.set_admin_response(response);
        Ok((resp, exec_result))
    }

    fn exec_change_peer(&mut self,
                        ctx: &ExecContext,
                        request: &AdminRequest)
                        -> Result<(AdminResponse, Option<ExecResult>)> {
        let request = request.get_change_peer();
        let peer = request.get_peer();
        let store_id = peer.get_store_id();
        let change_type = request.get_change_type();
        let mut region = self.region.clone();

        info!("{} exec ConfChange {:?}, epoch: {:?}",
              self.tag,
              util::conf_change_type_str(&change_type),
              region.get_region_epoch());

        // TODO: we should need more check, like peer validation, duplicated id, etc.
        let exists = util::find_peer(&region, store_id).is_some();
        let conf_ver = region.get_region_epoch().get_conf_ver() + 1;

        region.mut_region_epoch().set_conf_ver(conf_ver);

        match change_type {
            ConfChangeType::AddNode => {
                PEER_ADMIN_CMD_COUNTER_VEC.with_label_values(&["add_peer", "all"]).inc();

                if exists {
                    error!("{} can't add duplicated peer {:?} to region {:?}",
                           self.tag,
                           peer,
                           self.region);
                    return Err(box_err!("can't add duplicated peer {:?} to region {:?}",
                                        peer,
                                        self.region));
                }

                // TODO: Do we allow adding peer in same node?

                region.mut_peers().push(peer.clone());

                PEER_ADMIN_CMD_COUNTER_VEC.with_label_values(&["add_peer", "success"]).inc();

                info!("{} add peer {:?} to region {:?}",
                      self.tag,
                      peer,
                      self.region);
            }
            ConfChangeType::RemoveNode => {
                PEER_ADMIN_CMD_COUNTER_VEC.with_label_values(&["remove_peer", "all"]).inc();

                if !exists {
                    error!("{} remove missing peer {:?} from region {:?}",
                           self.tag,
                           peer,
                           self.region);
                    return Err(box_err!("remove missing peer {:?} from region {:?}",
                                        peer,
                                        self.region));
                }

                if self.id == peer.get_id() {
                    // Remove ourself, we will destroy all region data later.
                    // So we need not to apply following logs.
                    self.pending_remove = true;
                }

                util::remove_peer(&mut region, store_id).unwrap();

                PEER_ADMIN_CMD_COUNTER_VEC.with_label_values(&["remove_peer", "success"]).inc();

                info!("{} remove {} from region:{:?}",
                      self.tag,
                      peer.get_id(),
                      self.region);
            }
        }

        let state = if self.pending_remove {
            PeerState::Tombstone
        } else {
            PeerState::Normal
        };
        if let Err(e) = write_peer_state(ctx.wb, &region, state) {
            panic!("{} failed to update region state: {:?}", self.tag, e);
        }

        let mut resp = AdminResponse::new();
        resp.mut_change_peer().set_region(region.clone());

        Ok((resp,
            Some(ExecResult::ChangePeer(ChangePeer {
            conf_change: Default::default(),
            peer: peer.clone(),
            region: region,
        }))))
    }

    fn exec_split(&mut self,
                  ctx: &ExecContext,
                  req: &AdminRequest)
                  -> Result<(AdminResponse, Option<ExecResult>)> {
        PEER_ADMIN_CMD_COUNTER_VEC.with_label_values(&["split", "all"]).inc();

        let split_req = req.get_split();
        let right_derive = split_req.get_right_derive();
        if !split_req.has_split_key() {
            return Err(box_err!("missing split key"));
        }

        let split_key = split_req.get_split_key();
        let mut region = self.region.clone();
        if split_key <= region.get_start_key() {
            return Err(box_err!("invalid split request: {:?}", split_req));
        }

        try!(util::check_key_in_region(split_key, &region));

        info!("{} split at key: {}, region: {:?}",
              self.tag,
              escape(split_key),
              region);

        // TODO: check new region id validation.
        let new_region_id = split_req.get_new_region_id();

        // After split, the left region key range is [start_key, split_key),
        // the right region is [split_key, end).
        let mut new_region = region.clone();
        new_region.set_id(new_region_id);
        if right_derive {
            region.set_start_key(split_key.to_vec());
            new_region.set_end_key(split_key.to_vec());
        } else {
            region.set_end_key(split_key.to_vec());
            new_region.set_start_key(split_key.to_vec());
        }

        // Update new region peer ids.
        let new_peer_ids = split_req.get_new_peer_ids();
        if new_peer_ids.len() != new_region.get_peers().len() {
            return Err(box_err!("invalid new peer id count, need {}, but got {}",
                                new_region.get_peers().len(),
                                new_peer_ids.len()));
        }

        for (peer, &peer_id) in new_region.mut_peers().iter_mut().zip(new_peer_ids) {
            peer.set_id(peer_id);
        }

        // update region version
        let region_ver = region.get_region_epoch().get_version() + 1;
        region.mut_region_epoch().set_version(region_ver);
        new_region.mut_region_epoch().set_version(region_ver);
        write_peer_state(ctx.wb, &region, PeerState::Normal)
            .and_then(|_| write_peer_state(ctx.wb, &new_region, PeerState::Normal))
            .and_then(|_| write_initial_state(self.engine.as_ref(), ctx.wb, new_region.get_id()))
            .unwrap_or_else(|e| {
                panic!("{} failed to save split region {:?}: {:?}",
                       self.tag,
                       new_region,
                       e)
            });

        let mut resp = AdminResponse::new();
        if right_derive {
            resp.mut_split().set_left(new_region.clone());
            resp.mut_split().set_right(region.clone());
        } else {
            resp.mut_split().set_left(region.clone());
            resp.mut_split().set_right(new_region.clone());
        }

        PEER_ADMIN_CMD_COUNTER_VEC.with_label_values(&["split", "success"]).inc();

        if right_derive {
            Ok((resp,
                Some(ExecResult::SplitRegion {
                left: new_region,
                right: region,
                right_derive: true,
            })))
        } else {
            Ok((resp,
                Some(ExecResult::SplitRegion {
                left: region,
                right: new_region,
                right_derive: false,
            })))
        }
    }

    fn exec_compact_log(&mut self,
                        ctx: &mut ExecContext,
                        req: &AdminRequest)
                        -> Result<(AdminResponse, Option<ExecResult>)> {
        PEER_ADMIN_CMD_COUNTER_VEC.with_label_values(&["compact", "all"]).inc();

        let compact_index = req.get_compact_log().get_compact_index();
        let resp = AdminResponse::new();

        let first_index = peer_storage::first_index(&ctx.apply_state);
        if compact_index <= first_index {
            debug!("{} compact index {} <= first index {}, no need to compact",
                   self.tag,
                   compact_index,
                   first_index);
            return Ok((resp, None));
        }

        let compact_term = req.get_compact_log().get_compact_term();
        // TODO: add unit tests to cover all the message integrity checks.
        if compact_term == 0 {
            info!("{} compact term missing in {:?}, skip.",
                  self.tag,
                  req.get_compact_log());
            // old format compact log command, safe to ignore.
            return Err(box_err!("command format is outdated, please upgrade leader."));
        }

        // compact failure is safe to be omitted, no need to assert.
        try!(compact_raft_log(&self.tag, &mut ctx.apply_state, compact_index, compact_term));

        PEER_ADMIN_CMD_COUNTER_VEC.with_label_values(&["compact", "success"]).inc();

        Ok((resp,
            Some(ExecResult::CompactLog {
            state: ctx.apply_state.get_truncated_state().clone(),
            first_index: first_index,
        })))
    }

    fn exec_write_cmd(&mut self, ctx: &ExecContext) -> Result<RaftCmdResponse> {
        let requests = ctx.req.get_requests();
        let mut responses = Vec::with_capacity(requests.len());

        for req in requests {
            let cmd_type = req.get_cmd_type();
            let mut resp = try!(match cmd_type {
                CmdType::Get => self.handle_get(ctx, req),
                CmdType::Put => self.handle_put(ctx, req),
                CmdType::Delete => self.handle_delete(ctx, req),
                CmdType::Snap => self.handle_snap(ctx, req),
                CmdType::Invalid => Err(box_err!("invalid cmd type, message maybe currupted")),
            });

            resp.set_cmd_type(cmd_type);

            responses.push(resp);
        }

        let mut resp = RaftCmdResponse::new();
        resp.set_responses(RepeatedField::from_vec(responses));
        Ok(resp)
    }

    fn handle_get(&mut self, ctx: &ExecContext, req: &Request) -> Result<Response> {
        do_get(&self.tag, &self.region, &ctx.snap, req)
    }

    fn handle_put(&mut self, ctx: &ExecContext, req: &Request) -> Result<Response> {
        let (key, value) = (req.get_put().get_key(), req.get_put().get_value());
        try!(check_data_key(key, &self.region));

        let resp = Response::new();
        let key = keys::data_key(key);
        self.metrics.size_diff_hint += key.len() as i64;
        self.metrics.size_diff_hint += value.len() as i64;
        if req.get_put().has_cf() {
            let cf = req.get_put().get_cf();
            // TODO: don't allow write preseved cfs.
            if cf == CF_LOCK {
                self.metrics.lock_cf_written_bytes += key.len() as u64;
                self.metrics.lock_cf_written_bytes += value.len() as u64;
            }
            // TODO: check whether cf exists or not.
            rocksdb::get_cf_handle(&self.engine, cf)
                .and_then(|handle| ctx.wb.put_cf(handle, &key, value))
                .unwrap_or_else(|e| {
                    panic!("{} failed to write ({}, {}) to cf {}: {:?}",
                           self.tag,
                           escape(&key),
                           escape(value),
                           cf,
                           e)
                });
        } else {
            ctx.wb.put(&key, value).unwrap_or_else(|e| {
                panic!("{} failed to write ({}, {}): {:?}",
                       self.tag,
                       escape(&key),
                       escape(value),
                       e);
            });
        }
        Ok(resp)
    }

    fn handle_delete(&mut self, ctx: &ExecContext, req: &Request) -> Result<Response> {
        let key = req.get_delete().get_key();
        try!(check_data_key(key, &self.region));

        let key = keys::data_key(key);
        // since size_diff_hint is not accurate, so we just skip calculate the value size.
        self.metrics.size_diff_hint -= key.len() as i64;
        let resp = Response::new();
        if req.get_delete().has_cf() {
            let cf = req.get_delete().get_cf();
            // TODO: check whether cf exists or not.
            rocksdb::get_cf_handle(&self.engine, cf)
                .and_then(|handle| ctx.wb.delete_cf(handle, &key))
                .unwrap_or_else(|e| {
                    panic!("{} failed to delete {}: {:?}", self.tag, escape(&key), e)
                });

            if cf == CF_LOCK {
                // delete is a kind of write for RocksDB.
                self.metrics.lock_cf_written_bytes += key.len() as u64;
            } else {
                self.metrics.delete_keys_hint += 1;
            }
        } else {
            ctx.wb.delete(&key).unwrap_or_else(|e| {
                panic!("{} failed to delete {}: {:?}", self.tag, escape(&key), e)
            });
            self.metrics.delete_keys_hint += 1;
        }

        Ok(resp)
    }

    fn handle_snap(&mut self, _: &ExecContext, _: &Request) -> Result<Response> {
        do_snap(self.region.clone())
    }
}

pub fn get_change_peer_cmd(msg: &RaftCmdRequest) -> Option<&ChangePeerRequest> {
    if !msg.has_admin_request() {
        return None;
    }
    let req = msg.get_admin_request();
    if !req.has_change_peer() {
        return None;
    }

    Some(req.get_change_peer())
}

fn check_data_key(key: &[u8], region: &Region) -> Result<()> {
    // region key range has no data prefix, so we must use origin key to check.
    try!(util::check_key_in_region(key, region));

    Ok(())
}

pub fn do_get(tag: &str, region: &Region, snap: &Snapshot, req: &Request) -> Result<Response> {
    // TODO: the get_get looks wried, maybe we should figure out a better name later.
    let key = req.get_get().get_key();
    try!(check_data_key(key, &region));

    let mut resp = Response::new();
    let res = if req.get_get().has_cf() {
        let cf = req.get_get().get_cf();
        // TODO: check whether cf exists or not.
        snap.get_value_cf(cf, &keys::data_key(key)).unwrap_or_else(|e| {
            panic!("{} failed to get {} with cf {}: {:?}",
                   tag,
                   escape(key),
                   cf,
                   e)
        })
    } else {
        snap.get_value(&keys::data_key(key))
            .unwrap_or_else(|e| panic!("{} failed to get {}: {:?}", tag, escape(key), e))
    };
    if let Some(res) = res {
        resp.mut_get().set_value(res.to_vec());
    }

    Ok(resp)
}

pub fn do_snap(region: Region) -> Result<Response> {
    let mut resp = Response::new();
    resp.mut_snap().set_region(region);
    Ok(resp)
}

// Consistency Check
impl ApplyDelegate {
    fn exec_compute_hash(&self,
                         ctx: &ExecContext,
                         _: &AdminRequest)
                         -> Result<(AdminResponse, Option<ExecResult>)> {
        let resp = AdminResponse::new();
        Ok((resp,
            Some(ExecResult::ComputeHash {
            region: self.region.clone(),
            index: ctx.index,
            // This snapshot may be held for a long time, which may cause too many
            // open files in rocksdb.
            // TODO: figure out another way to do consistency check without snapshot
            // or short life snapshot.
            snap: Snapshot::new(self.engine.clone()),
        })))
    }

    fn exec_verify_hash(&self,
                        _: &ExecContext,
                        req: &AdminRequest)
                        -> Result<(AdminResponse, Option<ExecResult>)> {
        let verify_req = req.get_verify_hash();
        let index = verify_req.get_index();
        let hash = verify_req.get_hash().to_vec();
        let resp = AdminResponse::new();
        Ok((resp,
            Some(ExecResult::VerifyHash {
            index: index,
            hash: hash,
        })))
    }
}

pub struct Apply {
    region_id: u64,
    term: u64,
    entries: Vec<Entry>,
}

impl Apply {
    pub fn new(region_id: u64, term: u64, entries: Vec<Entry>) -> Apply {
        Apply {
            region_id: region_id,
            term: term,
            entries: entries,
        }
    }
}

#[derive(Default, Clone)]
pub struct Registration {
    pub id: u64,
    pub term: u64,
    pub apply_state: RaftApplyState,
    pub applied_index_term: u64,
    pub region: Region,
}

impl Registration {
    pub fn new(peer: &Peer) -> Registration {
        Registration {
            id: peer.peer_id(),
            term: peer.term(),
            apply_state: peer.get_store().apply_state.clone(),
            applied_index_term: peer.get_store().applied_index_term,
            region: peer.region().clone(),
        }
    }
}

pub struct Propose {
    id: u64,
    region_id: u64,
    is_conf_change: bool,
    uuid: Uuid,
    term: u64,
    cb: Callback,
}

pub struct Destroy {
    region_id: u64,
}

/// region related task.
pub enum Task {
    Applies(Vec<Apply>),
    Registration(Registration),
    Propose(Propose),
    Destroy(Destroy),
}

impl Task {
    pub fn applies(applies: Vec<Apply>) -> Task {
        Task::Applies(applies)
    }

    pub fn register(peer: &Peer) -> Task {
        Task::Registration(Registration::new(peer))
    }

    pub fn propose(id: u64,
                   region_id: u64,
                   uuid: Uuid,
                   is_conf_change: bool,
                   term: u64,
                   cb: Callback)
                   -> Task {
        Task::Propose(Propose {
            id: id,
            region_id: region_id,
            uuid: uuid,
            term: term,
            is_conf_change: is_conf_change,
            cb: cb,
        })
    }

    pub fn destroy(region_id: u64) -> Task {
        Task::Destroy(Destroy { region_id: region_id })
    }
}

impl Display for Task {
    fn fmt(&self, f: &mut Formatter) -> fmt::Result {
        match *self {
            Task::Applies(ref a) => write!(f, "async applys count {}", a.len()),
            Task::Propose(ref p) => write!(f, "[region {}] propose", p.region_id),
            Task::Registration(ref r) => {
                write!(f, "[region {}] Reg {:?}", r.region.get_id(), r.apply_state)
            }
            Task::Destroy(ref d) => write!(f, "[region {}] destroy", d.region_id),
        }
    }
}

#[derive(Default, Clone, Debug, PartialEq)]
pub struct ApplyMetrics {
    /// an inaccurate difference in region size since last reset.
    pub size_diff_hint: i64,
    /// delete keys' count since last reset.
    pub delete_keys_hint: u64,

    pub written_bytes: u64,
    pub written_keys: u64,
    pub lock_cf_written_bytes: u64,
}

#[derive(Debug)]
pub struct ApplyRes {
    pub region_id: u64,
    pub apply_state: RaftApplyState,
    pub applied_index_term: u64,
    pub exec_res: Vec<ExecResult>,
    pub metrics: ApplyMetrics,
}

#[derive(Debug)]
pub enum TaskRes {
    Applys(Vec<ApplyRes>),
    Destroy(ApplyDelegate),
}

// TODO: use threadpool to do task concurrently
pub struct Runner {
    db: Arc<DB>,
    delegates: HashMap<u64, ApplyDelegate>,
    notifier: Sender<TaskRes>,
}

impl Runner {
    pub fn new<T, C>(store: &Store<T, C>, notifier: Sender<TaskRes>) -> Runner {
        let mut delegates = HashMap::with_capacity(store.get_peers().len());
        for (&region_id, p) in store.get_peers() {
            delegates.insert(region_id, ApplyDelegate::from_peer(p));
        }
        Runner {
            db: store.engine(),
            delegates: delegates,
            notifier: notifier,
        }
    }

    fn handle_applies(&mut self, applys: Vec<Apply>) {
        let _timer = STORE_APPLY_LOG_HISTOGRAM.start_timer();

        let mut applys_res = Vec::with_capacity(applys.len());
        let mut apply_ctx = ApplyContext::new();
        for apply in applys {
            if apply.entries.is_empty() {
                continue;
            }
            let mut e = match self.delegates.entry(apply.region_id) {
                MapEntry::Vacant(_) => {
                    error!("[region {}] is missing", apply.region_id);
                    continue;
                }
                MapEntry::Occupied(e) => e,
            };
            {
                let delegate = e.get_mut();
                delegate.metrics = ApplyMetrics::default();
                delegate.term = apply.term;
                let results = delegate.handle_raft_committed_entries(&mut apply_ctx, apply.entries);

                if delegate.pending_remove {
                    delegate.destroy();
                }

                applys_res.push(ApplyRes {
                    region_id: apply.region_id,
                    apply_state: delegate.apply_state.clone(),
                    exec_res: results,
                    metrics: delegate.metrics.clone(),
                    applied_index_term: delegate.applied_index_term,
                });
            }
            if e.get().pending_remove {
                e.remove();
            }
        }

        // Write to engine
        self.db
            .write(apply_ctx.wb.take().unwrap())
            .unwrap_or_else(|e| panic!("failed to write to engine, error: {:?}", e));

        // Call callbacks
        for (cb, resp) in apply_ctx.cbs.drain(..) {
            cb(resp);
        }

        if !applys_res.is_empty() {
            self.notifier.send(TaskRes::Applys(applys_res)).unwrap();
        }
    }

    fn handle_propose(&mut self, p: Propose) {
        let cmd = PendingCmd::new(p.uuid, p.term, p.cb);
        let delegate = match self.delegates.get_mut(&p.region_id) {
            Some(d) => d,
            None => {
                notify_region_removed(p.region_id, p.id, cmd);
                return;
            }
        };
        assert_eq!(delegate.id, p.id);
        if p.is_conf_change {
            if let Some(cmd) = delegate.pending_cmds.take_conf_change() {
                // if it loses leadership before conf change is replicated, there may be
                // a stale pending conf change before next conf change is applied. If it
                // becomes leader again with the stale pending conf change, will enter
                // this block, so we notify leadership may have been changed.
                notify_stale_command(&delegate.tag, delegate.term, cmd);
            }
            delegate.pending_cmds.set_conf_change(cmd);
        } else {
            delegate.pending_cmds.append_normal(cmd);
        }
    }

    fn handle_registration(&mut self, s: Registration) {
        let peer_id = s.id;
        let region_id = s.region.get_id();
        let term = s.term;
        let delegate = ApplyDelegate::from_registration(self.db.clone(), s);
        if let Some(mut old_delegate) = self.delegates.insert(region_id, delegate) {
            assert_eq!(old_delegate.id, peer_id);
            old_delegate.term = term;
            old_delegate.clear_all_commands_as_stale();
        }
    }

    fn handle_destroy(&mut self, d: Destroy) {
        // Only respond when the meta exists. Otherwise if destroy is triggered
        // multiple times, the store may destroy wrong target peer.
        if let Some(mut meta) = self.delegates.remove(&d.region_id) {
            meta.destroy();
            self.notifier.send(TaskRes::Destroy(meta)).unwrap();
        }
    }

    fn handle_shutdown(&mut self) {
        for p in self.delegates.values_mut() {
            p.clear_pending_commands();
        }
    }
}

impl Runnable<Task> for Runner {
    fn run(&mut self, task: Task) {
        match task {
            Task::Applies(a) => self.handle_applies(a),
            Task::Propose(p) => self.handle_propose(p),
            Task::Registration(s) => self.handle_registration(s),
            Task::Destroy(d) => self.handle_destroy(d),
        }
    }

    fn shutdown(&mut self) {
        self.handle_shutdown();
    }
}

#[cfg(test)]
mod tests {
    use std::sync::*;

    use tempdir::TempDir;
    use rocksdb::{DB, WriteBatch, Writable};
    use protobuf::Message;
    use kvproto::metapb::RegionEpoch;
    use kvproto::raft_cmdpb::CmdType;

    use super::*;
    use storage::{CF_WRITE, ALL_CFS};
    use util::collections::HashMap;

    pub fn create_tmp_engine(path: &str) -> (TempDir, Arc<DB>) {
        let path = TempDir::new(path).unwrap();
        let db = Arc::new(rocksdb::new_engine(path.path().to_str().unwrap(), ALL_CFS).unwrap());
        (path, db)
    }

    fn new_runner(db: Arc<DB>, tx: Sender<TaskRes>) -> Runner {
        Runner {
            db: db,
            delegates: HashMap::new(),
            notifier: tx,
        }
    }

    pub fn new_entry(term: u64, index: u64, req: Option<RaftCmdRequest>) -> Entry {
        let mut e = Entry::new();
        e.set_index(index);
        e.set_term(term);
        req.map(|r| e.set_data(r.write_to_bytes().unwrap()));
        e
    }

    #[test]
    fn test_should_flush_to_engine() {
        // ComputeHash command
        let mut req = RaftCmdRequest::new();
        req.mut_admin_request().set_cmd_type(AdminCmdType::ComputeHash);
        let wb = WriteBatch::new();
        assert_eq!(should_flush_to_engine(&req, wb.count()), true);

        // Write batch keys reach WRITE_BATCH_MAX_KEYS
        let req = RaftCmdRequest::new();
        let wb = WriteBatch::new();
        for i in 0..WRITE_BATCH_MAX_KEYS {
            let key = format!("key_{}", i);
            wb.put(key.as_bytes(), b"value").unwrap();
        }
        assert_eq!(should_flush_to_engine(&req, wb.count()), true);

        // Write batch keys not reach WRITE_BATCH_MAX_KEYS
        let req = RaftCmdRequest::new();
        let wb = WriteBatch::new();
        for i in 0..WRITE_BATCH_MAX_KEYS - 1 {
            let key = format!("key_{}", i);
            wb.put(key.as_bytes(), b"value").unwrap();
        }
        assert_eq!(should_flush_to_engine(&req, wb.count()), false);
    }

    #[test]
    fn test_basic_flow() {
        let (tx, rx) = mpsc::channel();
        let (_tmp, db) = create_tmp_engine("apply-basic");
        let mut runner = new_runner(db.clone(), tx);

        let mut reg = Registration::default();
        reg.id = 1;
        reg.region.set_id(2);
        reg.apply_state.set_applied_index(3);
        reg.term = 4;
        reg.applied_index_term = 5;
        runner.run(Task::Registration(reg.clone()));
        assert!(runner.delegates.get(&2).is_some());
        {
            let delegate = &runner.delegates[&2];
            assert_eq!(delegate.id, 1);
            assert_eq!(delegate.tag, "[region 2] 1");
            assert_eq!(delegate.region, reg.region);
            assert!(!delegate.pending_remove);
            assert_eq!(delegate.apply_state, reg.apply_state);
            assert_eq!(delegate.term, reg.term);
            assert_eq!(delegate.applied_index_term, reg.applied_index_term);
        }

        let (resp_tx, resp_rx) = mpsc::channel();
        runner.run(Task::propose(1,
                                 1,
                                 Uuid::new_v4(),
                                 false,
                                 0,
                                 box move |resp| {
                                     resp_tx.send(resp).unwrap();
                                 }));
        // unregistered region should be ignored and notify failed.
        assert!(rx.try_recv().is_err());
        let resp = resp_rx.try_recv().unwrap();
        assert!(resp.get_header().get_error().has_region_not_found());

        let normal_uuid = Uuid::new_v4();
        runner.run(Task::propose(1, 2, normal_uuid, false, 0, box |_| {}));
        assert!(rx.try_recv().is_err());
        {
            let normals = &runner.delegates[&2].pending_cmds.normals;
            assert_eq!(normals.back().map(|c| c.uuid), Some(normal_uuid));
        }

        let (cc_tx, cc_rx) = mpsc::channel();
        let cc_uuid = Uuid::new_v4();
        runner.run(Task::propose(1,
                                 2,
                                 cc_uuid,
                                 true,
                                 0,
                                 box move |resp| {
                                     cc_tx.send(resp).unwrap();
                                 }));
        assert!(rx.try_recv().is_err());
        {
            let cc = &runner.delegates[&2].pending_cmds.conf_change;
            assert_eq!(cc.as_ref().map(|c| c.uuid), Some(cc_uuid));
        }

        let cc_uuid2 = Uuid::new_v4();
        runner.run(Task::propose(1, 2, cc_uuid2, true, 0, box move |_| {}));
        assert!(rx.try_recv().is_err());
        {
            let cc = &runner.delegates[&2].pending_cmds.conf_change;
            assert_eq!(cc.as_ref().map(|c| c.uuid), Some(cc_uuid2));
        }
        // propose another conf change should mark previous stale.
        let cc_resp = cc_rx.try_recv().unwrap();
        assert!(cc_resp.get_header().get_error().has_stale_command());

        runner.run(Task::applies(vec![Apply::new(1, 1, vec![new_entry(2, 3, None)])]));
        // non registered region should be ignored.
        assert!(rx.try_recv().is_err());

        runner.run(Task::applies(vec![Apply::new(2, 11, vec![])]));
        // empty entries should be ignored.
        assert!(rx.try_recv().is_err());
        assert_eq!(runner.delegates[&2].term, reg.term);

        let apply_state_key = keys::apply_state_key(2);
        assert!(db.get(&apply_state_key).unwrap().is_none());
        runner.run(Task::applies(vec![Apply::new(2, 11, vec![new_entry(5, 4, None)])]));
        let res = match rx.try_recv() {
            Ok(TaskRes::Applys(res)) => res,
            e => panic!("unexpected apply result: {:?}", e),
        };
        assert_eq!(res.len(), 1);
        let apply_res = &res[0];
        assert_eq!(apply_res.region_id, 2);
        assert_eq!(apply_res.apply_state.get_applied_index(), 4);
        assert!(apply_res.exec_res.is_empty());
        // empty entry will make applied_index step forward and should write apply state to engine.
        assert_eq!(apply_res.metrics.written_keys, 1);
        assert_eq!(apply_res.applied_index_term, 5);
        {
            let delegate = &runner.delegates[&2];
            assert_eq!(delegate.term, 11);
            assert_eq!(delegate.applied_index_term, 5);
            assert_eq!(delegate.apply_state.get_applied_index(), 4);
            let apply_state: RaftApplyState =
                db.get_msg_cf(CF_RAFT, &apply_state_key).unwrap().unwrap();
            assert_eq!(apply_state, delegate.apply_state);
        }

        runner.run(Task::destroy(2));
        let destroy_res = match rx.try_recv() {
            Ok(TaskRes::Destroy(d)) => d,
            e => panic!("expected destroy result, but got {:?}", e),
        };
        assert_eq!(destroy_res.id, 1);
        assert_eq!(destroy_res.applied_index_term, 5);

        runner.shutdown();
    }

    struct EntryBuilder {
        entry: Entry,
        req: RaftCmdRequest,
    }

    impl EntryBuilder {
        fn new(index: u64, term: u64) -> EntryBuilder {
            let mut req = RaftCmdRequest::new();
            req.mut_header().set_uuid(Uuid::new_v4().as_bytes().to_vec());
            let mut entry = Entry::new();
            entry.set_index(index);
            entry.set_term(term);
            EntryBuilder {
                entry: entry,
                req: req,
            }
        }

        fn capture_resp(self,
                        delegate: &mut ApplyDelegate,
                        tx: Sender<RaftCmdResponse>)
                        -> EntryBuilder {
            let uuid = Uuid::from_bytes(self.req.get_header().get_uuid()).unwrap();
            let cmd = PendingCmd::new(uuid,
                                      self.entry.get_term(),
                                      box move |r| tx.send(r).unwrap());
            delegate.pending_cmds.append_normal(cmd);
            self
        }

        fn epoch(mut self, conf_ver: u64, version: u64) -> EntryBuilder {
            let mut epoch = RegionEpoch::new();
            epoch.set_version(version);
            epoch.set_conf_ver(conf_ver);
            self.req.mut_header().set_region_epoch(epoch);
            self
        }

        fn put(self, key: &[u8], value: &[u8]) -> EntryBuilder {
            self.add_put_req(None, key, value)
        }

        fn put_cf(self, cf: &str, key: &[u8], value: &[u8]) -> EntryBuilder {
            self.add_put_req(Some(cf), key, value)
        }

        fn add_put_req(mut self, cf: Option<&str>, key: &[u8], value: &[u8]) -> EntryBuilder {
            let mut cmd = Request::new();
            cmd.set_cmd_type(CmdType::Put);
            if let Some(cf) = cf {
                cmd.mut_put().set_cf(cf.to_owned());
            }
            cmd.mut_put().set_key(key.to_vec());
            cmd.mut_put().set_value(value.to_vec());
            self.req.mut_requests().push(cmd);
            self
        }

        fn delete(self, key: &[u8]) -> EntryBuilder {
            self.add_delete_req(None, key)
        }

        fn delete_cf(self, cf: &str, key: &[u8]) -> EntryBuilder {
            self.add_delete_req(Some(cf), key)
        }

        fn add_delete_req(mut self, cf: Option<&str>, key: &[u8]) -> EntryBuilder {
            let mut cmd = Request::new();
            cmd.set_cmd_type(CmdType::Delete);
            if let Some(cf) = cf {
                cmd.mut_delete().set_cf(cf.to_owned());
            }
            cmd.mut_delete().set_key(key.to_vec());
            self.req.mut_requests().push(cmd);
            self
        }

        fn build(mut self) -> Entry {
            self.entry.set_data(self.req.write_to_bytes().unwrap());
            self.entry
        }
    }

    #[test]
    fn test_handle_raft_committed_entries() {
        let (_path, db) = create_tmp_engine("test-delegate");
        let mut reg = Registration::default();
        reg.region.set_end_key(b"k5".to_vec());
        reg.region.mut_region_epoch().set_version(3);
        let mut delegate = ApplyDelegate::from_registration(db.clone(), reg);
        let (tx, rx) = mpsc::channel();

        let put_entry = EntryBuilder::new(1, 1)
            .put(b"k1", b"v1")
            .epoch(1, 3)
            .capture_resp(&mut delegate, tx.clone())
            .build();
        let mut apply_ctx = ApplyContext::new();
        let res = delegate.handle_raft_committed_entries(&mut apply_ctx, vec![put_entry]);
        db.write(apply_ctx.wb.take().unwrap()).unwrap();
        for (cb, resp) in apply_ctx.cbs.drain(..) {
            cb(resp);
        }
        assert!(res.is_empty());
        let resp = rx.try_recv().unwrap();
        assert!(!resp.get_header().has_error(), "{:?}", resp);
        assert_eq!(resp.get_responses().len(), 1);
        let dk_k1 = keys::data_key(b"k1");
        assert_eq!(db.get(&dk_k1).unwrap().unwrap(), b"v1");
        assert_eq!(delegate.applied_index_term, 1);
        assert_eq!(delegate.apply_state.get_applied_index(), 1);

        let lock_written_bytes = delegate.metrics.lock_cf_written_bytes;
        let written_bytes = delegate.metrics.written_bytes;
        let written_keys = delegate.metrics.written_keys;
        let size_diff_hint = delegate.metrics.size_diff_hint;
        let put_entry = EntryBuilder::new(2, 2).put_cf(CF_LOCK, b"k1", b"v1").epoch(1, 3).build();
        let mut apply_ctx = ApplyContext::new();
        delegate.handle_raft_committed_entries(&mut apply_ctx, vec![put_entry]);
        db.write(apply_ctx.wb.take().unwrap()).unwrap();
        for (cb, resp) in apply_ctx.cbs.drain(..) {
            cb(resp);
        }
        let lock_handle = db.cf_handle(CF_LOCK).unwrap();
        assert_eq!(db.get_cf(lock_handle, &dk_k1).unwrap().unwrap(), b"v1");
        assert_eq!(delegate.metrics.lock_cf_written_bytes,
                   lock_written_bytes + 5);
        assert!(delegate.metrics.written_bytes >= written_bytes + 5);
        assert_eq!(delegate.metrics.written_keys, written_keys + 2);
        assert_eq!(delegate.metrics.size_diff_hint, size_diff_hint + 5);
        assert_eq!(delegate.applied_index_term, 2);
        assert_eq!(delegate.apply_state.get_applied_index(), 2);

        let put_entry = EntryBuilder::new(3, 2)
            .put(b"k2", b"v2")
            .epoch(1, 1)
            .capture_resp(&mut delegate, tx.clone())
            .build();
        let mut apply_ctx = ApplyContext::new();
        delegate.handle_raft_committed_entries(&mut apply_ctx, vec![put_entry]);
        db.write(apply_ctx.wb.take().unwrap()).unwrap();
        for (cb, resp) in apply_ctx.cbs.drain(..) {
            cb(resp);
        }
        let resp = rx.try_recv().unwrap();
        assert!(resp.get_header().get_error().has_stale_epoch());
        assert_eq!(delegate.applied_index_term, 2);
        assert_eq!(delegate.apply_state.get_applied_index(), 3);

        let put_entry = EntryBuilder::new(4, 2)
            .put(b"k3", b"v3")
            .put(b"k5", b"v5")
            .epoch(1, 3)
            .capture_resp(&mut delegate, tx.clone())
            .build();
        let mut apply_ctx = ApplyContext::new();
        delegate.handle_raft_committed_entries(&mut apply_ctx, vec![put_entry]);
        db.write(apply_ctx.wb.take().unwrap()).unwrap();
        for (cb, resp) in apply_ctx.cbs.drain(..) {
            cb(resp);
        }
        let resp = rx.try_recv().unwrap();
        assert!(resp.get_header().get_error().has_key_not_in_region());
        assert_eq!(delegate.applied_index_term, 2);
        assert_eq!(delegate.apply_state.get_applied_index(), 4);
        let dk_k3 = keys::data_key(b"k3");
        // a writebatch should be atomic.
        assert!(db.get(&dk_k3).unwrap().is_none());

        EntryBuilder::new(5, 2).capture_resp(&mut delegate, tx.clone()).build();
        let put_entry = EntryBuilder::new(5, 2)
            .delete(b"k1")
            .delete_cf(CF_LOCK, b"k1")
            .delete_cf(CF_WRITE, b"k1")
            .epoch(1, 3)
            .capture_resp(&mut delegate, tx.clone())
            .build();
        let lock_written_bytes = delegate.metrics.lock_cf_written_bytes;
        let delete_keys_hint = delegate.metrics.delete_keys_hint;
        let size_diff_hint = delegate.metrics.size_diff_hint;
        let mut apply_ctx = ApplyContext::new();
        delegate.handle_raft_committed_entries(&mut apply_ctx, vec![put_entry]);
        db.write(apply_ctx.wb.take().unwrap()).unwrap();
        for (cb, resp) in apply_ctx.cbs.drain(..) {
            cb(resp);
        }
        let resp = rx.try_recv().unwrap();
        // stale command should be cleared.
        assert!(resp.get_header().get_error().has_stale_command());
        let resp = rx.try_recv().unwrap();
        assert!(!resp.get_header().has_error(), "{:?}", resp);
        assert!(db.get(&dk_k1).unwrap().is_none());
        assert_eq!(delegate.metrics.lock_cf_written_bytes,
                   lock_written_bytes + 3);
        assert_eq!(delegate.metrics.delete_keys_hint, delete_keys_hint + 2);
        assert_eq!(delegate.metrics.size_diff_hint, size_diff_hint - 9);

        let delete_entry = EntryBuilder::new(6, 2)
            .delete(b"k5")
            .epoch(1, 3)
            .capture_resp(&mut delegate, tx.clone())
            .build();
        let mut apply_ctx = ApplyContext::new();
        delegate.handle_raft_committed_entries(&mut apply_ctx, vec![delete_entry]);
        db.write(apply_ctx.wb.take().unwrap()).unwrap();
        for (cb, resp) in apply_ctx.cbs.drain(..) {
            cb(resp);
        }
        let resp = rx.try_recv().unwrap();
        assert!(resp.get_header().get_error().has_key_not_in_region());

        let mut entries = vec![];
        for i in 0..WRITE_BATCH_MAX_KEYS {
            let put_entry = EntryBuilder::new(i as u64 + 7, 2)
                .put(b"k", b"v")
                .epoch(1, 3)
                .capture_resp(&mut delegate, tx.clone())
                .build();
            entries.push(put_entry);
        }
        let mut apply_ctx = ApplyContext::new();
        delegate.handle_raft_committed_entries(&mut apply_ctx, entries);
        db.write(apply_ctx.wb.take().unwrap()).unwrap();
        for (cb, resp) in apply_ctx.cbs.drain(..) {
            cb(resp);
        }
        for _ in 0..WRITE_BATCH_MAX_KEYS {
            rx.try_recv().unwrap();
        }
        assert_eq!(delegate.apply_state.get_applied_index(),
                   WRITE_BATCH_MAX_KEYS as u64 + 6);
    }
}<|MERGE_RESOLUTION|>--- conflicted
+++ resolved
@@ -324,9 +324,6 @@
         results
     }
 
-<<<<<<< HEAD
-    fn handle_raft_entry_normal(&mut self, entry: Entry) -> Vec<ExecResult> {
-=======
     fn update_metrics(&mut self, apply_ctx: &ApplyContext) {
         self.metrics.written_bytes += apply_ctx.delta_bytes();
         self.metrics.written_keys += apply_ctx.delta_keys();
@@ -350,57 +347,72 @@
     fn handle_raft_entry_normal(&mut self,
                                 apply_ctx: &mut ApplyContext,
                                 entry: Entry)
-                                -> Option<ExecResult> {
->>>>>>> 094369ef
+                                -> Vec<ExecResult> {
         let index = entry.get_index();
         let term = entry.get_term();
         let mut data = entry.get_data();
 
         if !data.is_empty() {
-<<<<<<< HEAD
             let mut res = vec![];
-            let (mut data, is_new_version) = ProposalBatch::check_version(data);
+            let (mut data, is_new_version) = ProposalBatch::check_new_version(data);
             if !is_new_version {
-                //let cmd = ProposalBatch::read_old_req(data);
                 let cmd = parse_data_at(data, index, &self.tag);
-                if let Some(exec_res) = self.process_raft_cmd(index, term, cmd) {
+
+                if should_flush_to_engine(&cmd, apply_ctx.wb_ref().count()) {
+                    self.write_apply_state(apply_ctx.wb_mut());
+
+                    self.update_metrics(apply_ctx);
+
+                    // flush to engine
+                    self.engine
+                        .write(apply_ctx.wb.take().unwrap())
+                        .unwrap_or_else(|e| {
+                            panic!("{} failed to write to engine, error: {:?}", self.tag, e)
+                        });
+
+                    // call callback
+                    for (cb, resp) in apply_ctx.cbs.drain(..) {
+                        cb(resp);
+                    }
+                    apply_ctx.wb = Some(WriteBatch::new());
+                    apply_ctx.mark_last_bytes_and_keys();
+                }
+
+                if let Some(exec_res) = self.process_raft_cmd(apply_ctx, index, term, cmd) {
                     res.push(exec_res);
                 }
             } else {
                 while !data.is_empty() {
                     let (left, cmd) = ProposalBatch::read_req(data);
-                    if let Some(exec_res) = self.process_raft_cmd(index, term, cmd) {
+
+                    if left.is_empty() && should_flush_to_engine(&cmd, apply_ctx.wb_ref().count()) {
+                        self.write_apply_state(apply_ctx.wb_mut());
+
+                        self.update_metrics(apply_ctx);
+
+                        // flush to engine
+                        self.engine
+                            .write(apply_ctx.wb.take().unwrap())
+                            .unwrap_or_else(|e| {
+                                panic!("{} failed to write to engine, error: {:?}", self.tag, e)
+                            });
+
+                        // call callback
+                        for (cb, resp) in apply_ctx.cbs.drain(..) {
+                            cb(resp);
+                        }
+                        apply_ctx.wb = Some(WriteBatch::new());
+                        apply_ctx.mark_last_bytes_and_keys();
+                    }
+
+                    if let Some(exec_res) = self.process_raft_cmd(apply_ctx, index, term, cmd) {
                         res.push(exec_res);
                     }
+                    
                     data = left;
                 }
             }
             return res;
-=======
-            let cmd = parse_data_at(data, index, &self.tag);
-
-            if should_flush_to_engine(&cmd, apply_ctx.wb_ref().count()) {
-                self.write_apply_state(apply_ctx.wb_mut());
-
-                self.update_metrics(apply_ctx);
-
-                // flush to engine
-                self.engine
-                    .write(apply_ctx.wb.take().unwrap())
-                    .unwrap_or_else(|e| {
-                        panic!("{} failed to write to engine, error: {:?}", self.tag, e)
-                    });
-
-                // call callback
-                for (cb, resp) in apply_ctx.cbs.drain(..) {
-                    cb(resp);
-                }
-                apply_ctx.wb = Some(WriteBatch::new());
-                apply_ctx.mark_last_bytes_and_keys();
-            }
-
-            return self.process_raft_cmd(apply_ctx, index, term, cmd);
->>>>>>> 094369ef
         }
 
         // when a peer become leader, it will send an empty entry.
@@ -417,20 +429,15 @@
         vec![]
     }
 
-<<<<<<< HEAD
-    fn handle_raft_entry_conf_change(&mut self, entry: Entry) -> Vec<ExecResult> {
-=======
     fn handle_raft_entry_conf_change(&mut self,
                                      apply_ctx: &mut ApplyContext,
                                      entry: Entry)
-                                     -> Option<ExecResult> {
->>>>>>> 094369ef
+                                     -> Vec<ExecResult> {
         let index = entry.get_index();
         let term = entry.get_term();
         let conf_change: ConfChange = parse_data_at(entry.get_data(), index, &self.tag);
         let cmd = parse_data_at(conf_change.get_context(), index, &self.tag);
-<<<<<<< HEAD
-        let result = Some(self.process_raft_cmd(index, term, cmd).map_or_else(|| {
+        let result = Some(self.process_raft_cmd(apply_ctx, index, term, cmd).map_or_else(|| {
             // If failed, tell raft that the config change was aborted.
             ExecResult::ChangePeer(Default::default())
         }, |mut res| {
@@ -446,25 +453,6 @@
             res
         }));
         result.map_or_else(|| vec![], |r| vec![r])
-=======
-        Some(self.process_raft_cmd(apply_ctx, index, term, cmd)
-            .map_or_else(|| {
-                             // If failed, tell raft that the config change was aborted.
-                             ExecResult::ChangePeer(Default::default())
-                         },
-                         |mut res| {
-                if let ExecResult::ChangePeer(ref mut cp) = res {
-                    cp.conf_change = conf_change;
-                } else {
-                    panic!("{} unexpected result {:?} for conf change {:?} at {}",
-                           self.tag,
-                           res,
-                           conf_change,
-                           index);
-                }
-                res
-            }))
->>>>>>> 094369ef
     }
 
     fn find_cb(&mut self, uuid: Uuid, term: u64, cmd: &RaftCmdRequest) -> Option<Callback> {
