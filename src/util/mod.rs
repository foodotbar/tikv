// Copyright 2016 PingCAP, Inc.
//
// Licensed under the Apache License, Version 2.0 (the "License");
// you may not use this file except in compliance with the License.
// You may obtain a copy of the License at
//
//     http://www.apache.org/licenses/LICENSE-2.0
//
// Unless required by applicable law or agreed to in writing, software
// distributed under the License is distributed on an "AS IS" BASIS,
// See the License for the specific language governing permissions and
// limitations under the License.

use std::ops::{Deref, DerefMut, Range};
use std::{io, slice, thread};
use std::net::{ToSocketAddrs, TcpStream, SocketAddr};
use std::time::{Duration, Instant};
use time::{self, Timespec};
use std::collections::hash_map::Entry;
use std::sync::{RwLock, RwLockReadGuard, RwLockWriteGuard};
<<<<<<< HEAD

use std::collections::vec_deque::{Iter, VecDeque, Drain};
=======
use std::collections::vec_deque::{Iter, VecDeque};
>>>>>>> 9e5e1c1b

use prometheus;
use rand::{self, ThreadRng};
use protobuf::Message;

#[macro_use]
pub mod macros;
pub mod logger;
pub mod panic_hook;
pub mod worker;
pub mod codec;
pub mod xeval;
pub mod rocksdb;
pub mod config;
pub mod buf;
pub mod sockopt;
pub mod transport;
pub mod time_monitor;
pub mod file;
pub mod file_log;
pub mod clocktime;
pub mod metrics;
pub mod threadpool;
pub mod collections;

#[cfg(target_os="linux")]
mod thread_metrics;

<<<<<<< HEAD
pub use fnv::{FnvHashMap as HashMap, FnvHashSet as HashSet, FnvBuildHasher as BuildHasherDefault};

pub fn get_limit_at_size<'a, T: Message + Clone, I: IntoIterator<Item = &'a T>>(entries: I,
                                                                                max: u64)
                                                                                -> usize {
    let mut iter = entries.into_iter();
    let mut size = match iter.next() {
        None => return 0,
        Some(e) => Message::compute_size(e) as u64,
    };
    let mut limit = 1;
    for e in iter {
        size += Message::compute_size(e) as u64;
=======
pub fn limit_size<T: Message + Clone>(entries: &mut Vec<T>, max: u64) {
    if entries.is_empty() {
        return;
    }

    let mut size = Message::compute_size(&entries[0]) as u64;
    let mut limit = 1usize;
    while limit < entries.len() {
        size += Message::compute_size(&entries[limit]) as u64;
>>>>>>> 9e5e1c1b
        if size > max {
            break;
        }
        limit += 1;
    }
    limit
}

pub fn limit_size<T: Message + Clone>(entries: &mut Vec<T>, max: u64) {
    let limit = get_limit_at_size(entries.as_slice(), max);
    entries.truncate(limit);
}

pub struct DefaultRng {
    rng: ThreadRng,
}

impl DefaultRng {
    fn new() -> DefaultRng {
        DefaultRng { rng: rand::thread_rng() }
    }
}

impl Default for DefaultRng {
    fn default() -> DefaultRng {
        DefaultRng::new()
    }
}

impl Deref for DefaultRng {
    type Target = ThreadRng;

    fn deref(&self) -> &ThreadRng {
        &self.rng
    }
}

impl DerefMut for DefaultRng {
    fn deref_mut(&mut self) -> &mut ThreadRng {
        &mut self.rng
    }
}

/// A handy shortcut to replace `RwLock` write/read().unwrap() pattern to
/// shortcut wl and rl.
pub trait HandyRwLock<T> {
    fn wl(&self) -> RwLockWriteGuard<T>;
    fn rl(&self) -> RwLockReadGuard<T>;
}

impl<T> HandyRwLock<T> for RwLock<T> {
    fn wl(&self) -> RwLockWriteGuard<T> {
        self.write().unwrap()
    }

    fn rl(&self) -> RwLockReadGuard<T> {
        self.read().unwrap()
    }
}


pub fn make_std_tcp_conn<A: ToSocketAddrs>(addr: A) -> io::Result<TcpStream> {
    let stream = try!(TcpStream::connect(addr));
    try!(stream.set_nodelay(true));
    Ok(stream)
}

// A helper function to parse SocketAddr for mio.
// In mio example, it uses "127.0.0.1:80".parse() to get the SocketAddr,
// but it is just ok for "ip:port", not "host:port".
pub fn to_socket_addr<A: ToSocketAddrs>(addr: A) -> io::Result<SocketAddr> {
    let addrs = try!(addr.to_socket_addrs());
    Ok(addrs.collect::<Vec<SocketAddr>>()[0])
}

/// A function to escape a byte array to a readable ascii string.
/// escape rules follow golang/protobuf.
/// https://github.com/golang/protobuf/blob/master/proto/text.go#L578
///
/// # Examples
///
/// ```
/// use tikv::util::escape;
///
/// assert_eq!(r"ab", escape(b"ab"));
/// assert_eq!(r"a\\023", escape(b"a\\023"));
/// assert_eq!(r"a\000", escape(b"a\0"));
/// assert_eq!("a\\r\\n\\t '\\\"\\\\", escape(b"a\r\n\t '\"\\"));
/// assert_eq!(r"\342\235\244\360\237\220\267", escape("❤🐷".as_bytes()));
/// ```
pub fn escape(data: &[u8]) -> String {
    let mut escaped = Vec::with_capacity(data.len() * 4);
    for &c in data {
        match c {
            b'\n' => escaped.extend_from_slice(br"\n"),
            b'\r' => escaped.extend_from_slice(br"\r"),
            b'\t' => escaped.extend_from_slice(br"\t"),
            b'"' => escaped.extend_from_slice(b"\\\""),
            b'\\' => escaped.extend_from_slice(br"\\"),
            _ => {
                if c >= 0x20 && c < 0x7f {
                    // c is printable
                    escaped.push(c);
                } else {
                    escaped.push(b'\\');
                    escaped.push(b'0' + (c >> 6));
                    escaped.push(b'0' + ((c >> 3) & 7));
                    escaped.push(b'0' + (c & 7));
                }
            }
        }
    }
    escaped.shrink_to_fit();
    unsafe { String::from_utf8_unchecked(escaped) }
}

/// A function to unescape an escaped string to a byte array.
///
/// # Panic
///
/// If s is not a properly encoded string.
///
/// # Examples
///
/// ```
/// use tikv::util::unescape;
///
/// assert_eq!(unescape(r"ab"), b"ab");
/// assert_eq!(unescape(r"a\\023"), b"a\\023");
/// assert_eq!(unescape(r"a\000"), b"a\0");
/// assert_eq!(unescape("a\\r\\n\\t '\\\"\\\\"), b"a\r\n\t '\"\\");
/// assert_eq!(unescape(r"\342\235\244\360\237\220\267"), "❤🐷".as_bytes());
/// ```
///
pub fn unescape(s: &str) -> Vec<u8> {
    let mut buf = Vec::with_capacity(s.len());
    let mut bytes = s.bytes();
    loop {
        let b = match bytes.next() {
            None => break,
            Some(t) => t,
        };
        if b != b'\\' {
            buf.push(b);
            continue;
        }
        match bytes.next().unwrap() {
            b'"' => buf.push(b'"'),
            b'\'' => buf.push(b'\''),
            b'\\' => buf.push(b'\\'),
            b'n' => buf.push(b'\n'),
            b't' => buf.push(b'\t'),
            b'r' => buf.push(b'\r'),
            b => {
                let b1 = b - b'0';
                let b2 = bytes.next().unwrap() - b'0';
                let b3 = bytes.next().unwrap() - b'0';
                buf.push((b1 << 6) + (b2 << 3) + b3);
            }
        }
    }
    buf.shrink_to_fit();
    buf
}

/// Convert a borrow to a slice.
pub fn as_slice<T>(t: &T) -> &[T] {
    unsafe {
        let ptr = t as *const T;
        slice::from_raw_parts(ptr, 1)
    }
}

pub struct SlowTimer {
    slow_time: Duration,
    t: Instant,
}

impl SlowTimer {
    pub fn new() -> SlowTimer {
        SlowTimer::default()
    }

    pub fn from(slow_time: Duration) -> SlowTimer {
        SlowTimer {
            slow_time: slow_time,
            t: Instant::now(),
        }
    }

    pub fn from_secs(secs: u64) -> SlowTimer {
        SlowTimer::from(Duration::from_secs(secs))
    }

    pub fn from_millis(millis: u64) -> SlowTimer {
        SlowTimer::from(Duration::from_millis(millis))
    }

    pub fn elapsed(&self) -> Duration {
        self.t.elapsed()
    }

    pub fn is_slow(&self) -> bool {
        self.elapsed() >= self.slow_time
    }
}

const DEFAULT_SLOW_SECS: u64 = 1;

impl Default for SlowTimer {
    fn default() -> SlowTimer {
        SlowTimer::from_secs(DEFAULT_SLOW_SECS)
    }
}

/// `TryInsertWith` is a helper trait for `Entry` to accept a failable closure.
pub trait TryInsertWith<'a, V, E> {
    fn or_try_insert_with<F: FnOnce() -> Result<V, E>>(self, default: F) -> Result<&'a mut V, E>;
}

impl<'a, T: 'a, V: 'a, E> TryInsertWith<'a, V, E> for Entry<'a, T, V> {
    fn or_try_insert_with<F: FnOnce() -> Result<V, E>>(self, default: F) -> Result<&'a mut V, E> {
        match self {
            Entry::Occupied(e) => Ok(e.into_mut()),
            Entry::Vacant(e) => {
                let v = try!(default());
                Ok(e.insert(v))
            }
        }
    }
}

/// Convert Duration to milliseconds.
#[inline]
pub fn duration_to_ms(d: Duration) -> u64 {
    let nanos = d.subsec_nanos() as u64;
    // Most of case, we can't have so large Duration, so here just panic if overflow now.
    d.as_secs() * 1_000 + (nanos / 1_000_000)
}

/// Convert Duration to seconds.
#[inline]
pub fn duration_to_sec(d: Duration) -> f64 {
    let nanos = d.subsec_nanos() as f64;
    // Most of case, we can't have so large Duration, so here just panic if overflow now.
    d.as_secs() as f64 + (nanos / 1_000_000_000.0)
}

/// Convert Duration to nanoseconds.
#[inline]
pub fn duration_to_nanos(d: Duration) -> u64 {
    let nanos = d.subsec_nanos() as u64;
    // Most of case, we can't have so large Duration, so here just panic if overflow now.
    d.as_secs() * 1_000_000_000 + nanos
}

// Returns the formatted string for a specified time in local timezone.
pub fn strftimespec(t: Timespec) -> String {
    let tm = time::at(t);
    let mut s = time::strftime("%Y/%m/%d %H:%M:%S", &tm).unwrap();
    s += &format!(".{:03}", t.nsec / 1_000_000);
    s
}

pub fn get_tag_from_thread_name() -> Option<String> {
    thread::current().name().and_then(|name| name.split("::").skip(1).last()).map(From::from)
}

/// `DeferContext` will invoke the wrapped closure when dropped.
pub struct DeferContext<T: FnOnce()> {
    t: Option<T>,
}

impl<T: FnOnce()> DeferContext<T> {
    pub fn new(t: T) -> DeferContext<T> {
        DeferContext { t: Some(t) }
    }
}

impl<T: FnOnce()> Drop for DeferContext<T> {
    fn drop(&mut self) {
        self.t.take().unwrap()()
    }
}

/// Represents a value of one of two possible types (a more generic Result.)
#[derive(Debug, Clone)]
pub enum Either<L, R> {
    Left(L),
    Right(R),
}

impl<L, R> Either<L, R> {
    #[inline]
    pub fn as_ref(&self) -> Either<&L, &R> {
        match *self {
            Either::Left(ref l) => Either::Left(l),
            Either::Right(ref r) => Either::Right(r),
        }
    }

    #[inline]
    pub fn left(self) -> Option<L> {
        match self {
            Either::Left(l) => Some(l),
            _ => None,
        }
    }

    #[inline]
    pub fn right(self) -> Option<R> {
        match self {
            Either::Right(r) => Some(r),
            _ => None,
        }
    }
}

/// `build_info` returns a tuple of Strings that contains build utc time and commit hash.
pub fn build_info() -> (String, String, String) {
    let raw = include_str!(concat!(env!("OUT_DIR"), "/build-info.txt"));
    let mut parts = raw.split('\n');

    (parts.next().unwrap_or("None").to_owned(),
     parts.next().unwrap_or("None").to_owned(),
     parts.next().unwrap_or("None").to_owned())
}

/// `print_tikv_info` prints the tikv version information to the standard output.
pub fn print_tikv_info() {
    let (hash, date, rustc) = build_info();
    info!("Welcome to TiKV.");
    info!("Version:");
    info!("Git Commit Hash: {}", hash);
    info!("UTC Build Time:  {}", date);
    info!("Rustc Version:   {}", rustc);
}

/// `run_prometheus` runs a background prometheus client.
pub fn run_prometheus(interval: Duration,
                      address: &str,
                      job: &str)
                      -> Option<thread::JoinHandle<()>> {
    if interval == Duration::from_secs(0) {
        return None;
    }

    let job = job.to_owned();
    let address = address.to_owned();
    let handler = thread::Builder::new()
        .name("promepusher".to_owned())
        .spawn(move || {
            loop {
                let metric_familys = prometheus::gather();

                let res = prometheus::push_metrics(&job,
                                                   prometheus::hostname_grouping_key(),
                                                   &address,
                                                   metric_familys);
                if let Err(e) = res {
                    error!("fail to push metrics: {}", e);
                }

                thread::sleep(interval);
            }
        })
        .unwrap();

    Some(handler)
}

#[cfg(target_os="linux")]
pub use self::thread_metrics::monitor_threads;

#[cfg(not(target_os="linux"))]
pub fn monitor_threads<S: Into<String>>(_: S) -> io::Result<()> {
    Ok(())
}

/// A simple ring queue with fixed capacity.
#[derive(Clone, Debug)]
pub struct RingQueue<T> {
    buf: VecDeque<T>,
    cap: usize,
}

impl<T> RingQueue<T> {
    #[inline]
    fn len(&self) -> usize {
        self.buf.len()
    }

    pub fn with_capacity(cap: usize) -> RingQueue<T> {
        RingQueue {
            buf: VecDeque::with_capacity(cap),
            cap: cap,
        }
    }

    #[inline]
    pub fn is_empty(&self) -> bool {
        self.buf.is_empty()
    }

    #[inline]
    pub fn front(&self) -> Option<&T> {
        self.buf.front()
    }

    #[inline]
    pub fn back(&self) -> Option<&T> {
        self.buf.back()
    }

    #[inline]
    pub fn clear(&mut self) {
        self.buf.clear()
    }

    #[inline]
    pub fn truncate(&mut self, len: usize) {
        self.buf.truncate(len)
    }

    #[inline]
    pub fn drain(&mut self, range: Range<usize>) -> Drain<T> {
        self.buf.drain(range)
    }

    pub fn push(&mut self, t: T) {
        if self.len() == self.cap {
            self.buf.pop_front();
        }
        self.buf.push_back(t);
    }

    pub fn iter(&self) -> Iter<T> {
        self.buf.iter()
    }

    pub fn swap_remove_front(&mut self, pos: usize) -> Option<T> {
        self.buf.swap_remove_front(pos)
    }
}

impl<T: Clone> RingQueue<T> {
    pub fn to_vec(&self, range: Range<usize>) -> Vec<T> {
        let (part1, part2) = self.buf.as_slices();
        if range.start > part1.len() {
            part2[range.start - part1.len()..range.end - part1.len()].to_vec()
        } else if range.end <= part1.len() {
            part1[range.start..range.end].to_vec()
        } else {
            let mut vec = Vec::with_capacity(range.end - range.start);
            vec.extend_from_slice(&part1[range.start..]);
            vec.extend_from_slice(&part2[..range.end - part1.len()]);
            vec
        }
    }

    // TODO: use memcpy instead.
    pub fn extend_from_slice(&mut self, other: &[T]) {
        let start_idx = if other.len() >= self.cap {
            self.buf.clear();
            other.len() - self.cap
        } else {
            let total_len = other.len() + self.len();
            if total_len > self.cap {
                self.buf.drain(..total_len - self.cap);
            }
            0
        };
        for t in &other[start_idx..] {
            self.buf.push_back(t.clone());
        }
    }
}

#[cfg(test)]
mod tests {
    use std::net::{SocketAddr, AddrParseError};
    use std::time::Duration;
    use std::rc::Rc;
    use std::{f64, cmp};
    use std::sync::atomic::{AtomicBool, Ordering};
    use time;
    use super::*;

    #[test]
    fn test_to_socket_addr() {
        let tbls = vec![
            ("", false),
            ("127.0.0.1", false),
            ("localhost", false),
            ("127.0.0.1:80", true),
            ("localhost:80", true),
        ];

        for (addr, ok) in tbls {
            assert_eq!(to_socket_addr(addr).is_ok(), ok);
        }

        let tbls = vec![
            ("localhost:80", false),
            ("127.0.0.1:80", true),
        ];

        for (addr, ok) in tbls {
            let ret: Result<SocketAddr, AddrParseError> = addr.parse();
            assert_eq!(ret.is_ok(), ok);
        }
    }

    #[test]
    fn test_fixed_ring_queue() {
        let mut queue = RingQueue::with_capacity(10);
        for num in 0..20 {
            queue.push(num);
            assert_eq!(queue.len(), cmp::min(num + 1, 10));
        }
        assert_eq!(None, queue.swap_remove_front(10));
        for i in 0..6 {
            assert_eq!(Some(12 + i), queue.swap_remove_front(2));
            assert_eq!(queue.len(), 9 - i);
        }
        let left: Vec<_> = queue.iter().cloned().collect();
        assert_eq!(vec![10, 11, 18, 19], left);
        for _ in 0..4 {
            queue.swap_remove_front(0).unwrap();
        }
        assert_eq!(None, queue.swap_remove_front(0));
    }

    #[test]
    fn test_ring_queue_to_vec() {
        let cap = 10;
        for pos in 0..cap {
            let mut queue = RingQueue::with_capacity(cap);
            for num in 0..cap + pos {
                queue.push(num);
            }
            let exp: Vec<_> = (0..cap + pos).collect();
            // now queue's start index is at pos.
            let v = queue.to_vec(0..queue.len());
            assert_eq!(*v, exp[pos..]);
            for i in 0..cap {
                queue.drain(cap - i - 1..cap - i);
                let res = queue.to_vec(0..queue.len());
                assert_eq!(*res, exp[pos..pos + cap - i - 1]);
            }
        }
    }

    #[test]
    fn test_ring_queue_extend() {
        let cap = 10;
        let buf: Vec<_> = (0..cap * 2).collect();
        for pos in 0..cap {
            let mut queue = RingQueue::with_capacity(cap);
            for num in 0..cap + pos {
                queue.push(num);
            }
            for init_len in (0..cap).rev() {
                queue.drain(init_len..init_len + 1);
                for extend_len in 0..cap * 2 {
                    let mut test_queue = queue.clone();
                    test_queue.extend_from_slice(&buf[..extend_len]);
                    let res = test_queue.to_vec(0..test_queue.len());
                    if extend_len > cap {
                        assert_eq!(*res, buf[extend_len - cap..extend_len]);
                    } else if init_len + extend_len > cap {
                        let mut exp = queue.to_vec(init_len + extend_len - cap..init_len);
                        exp.extend_from_slice(&buf[..extend_len]);
                        assert_eq!(res, exp);
                    } else {
                        let mut exp = queue.to_vec(0..init_len);
                        exp.extend_from_slice(&buf[..extend_len]);
                        assert_eq!(res, exp);
                    }
                }
            }
        }
    }

    #[test]
    fn test_duration_to() {
        let tbl = vec![0, 100, 1_000, 5_000, 9999, 1_000_000, 1_000_000_000];
        for ms in tbl {
            let d = Duration::from_millis(ms);
            assert_eq!(ms, duration_to_ms(d));
            let exp_sec = ms as f64 / 1000.0;
            let act_sec = duration_to_sec(d);
            assert!((act_sec - exp_sec).abs() < f64::EPSILON);
            assert_eq!(ms * 1_000_000, duration_to_nanos(d));
        }
    }

    #[test]
    fn test_strftimespec() {
        let s = "2016/08/30 15:40:07".to_owned();
        let mut tm = time::strptime(&s, "%Y/%m/%d %H:%M:%S").unwrap();
        // `tm` is of UTC timezone. Set the timezone of `tm` to be local timezone,
        // so that we get a `tm` of local timezone.
        let ltm = tm.to_local();
        tm.tm_utcoff = ltm.tm_utcoff;
        assert_eq!(strftimespec(tm.to_timespec()), s + ".000");
    }

    #[test]
    fn test_defer() {
        let should_panic = Rc::new(AtomicBool::new(true));
        let sp = should_panic.clone();
        defer!(assert!(!sp.load(Ordering::SeqCst)));
        should_panic.store(false, Ordering::SeqCst);
    }

    #[test]
    fn test_rwlock_deadlock() {
        // If the test runs over 60s, then there is a deadlock.
        let mu = RwLock::new(Some(1));
        {
            let _clone = foo(&mu.rl());
            let mut data = mu.wl();
            assert!(data.is_some());
            *data = None;
        }

        {
            match foo(&mu.rl()) {
                Some(_) | None => {
                    let res = mu.try_write();
                    assert!(res.is_err());
                }
            }
        }

        #[allow(clone_on_copy)]
        fn foo(a: &Option<usize>) -> Option<usize> {
            a.clone()
        }
    }
}<|MERGE_RESOLUTION|>--- conflicted
+++ resolved
@@ -18,12 +18,8 @@
 use time::{self, Timespec};
 use std::collections::hash_map::Entry;
 use std::sync::{RwLock, RwLockReadGuard, RwLockWriteGuard};
-<<<<<<< HEAD
 
 use std::collections::vec_deque::{Iter, VecDeque, Drain};
-=======
-use std::collections::vec_deque::{Iter, VecDeque};
->>>>>>> 9e5e1c1b
 
 use prometheus;
 use rand::{self, ThreadRng};
@@ -52,7 +48,6 @@
 #[cfg(target_os="linux")]
 mod thread_metrics;
 
-<<<<<<< HEAD
 pub use fnv::{FnvHashMap as HashMap, FnvHashSet as HashSet, FnvBuildHasher as BuildHasherDefault};
 
 pub fn get_limit_at_size<'a, T: Message + Clone, I: IntoIterator<Item = &'a T>>(entries: I,
@@ -66,17 +61,6 @@
     let mut limit = 1;
     for e in iter {
         size += Message::compute_size(e) as u64;
-=======
-pub fn limit_size<T: Message + Clone>(entries: &mut Vec<T>, max: u64) {
-    if entries.is_empty() {
-        return;
-    }
-
-    let mut size = Message::compute_size(&entries[0]) as u64;
-    let mut limit = 1usize;
-    while limit < entries.len() {
-        size += Message::compute_size(&entries[limit]) as u64;
->>>>>>> 9e5e1c1b
         if size > max {
             break;
         }
